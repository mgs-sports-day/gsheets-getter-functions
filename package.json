--- conflicted
+++ resolved
@@ -1,20 +1,12 @@
 {
   "name": "mgssportsday-api",
-<<<<<<< HEAD
-  "version": "1.0.0",
-=======
   "version": "1.0.2",
->>>>>>> e9e5493e
   "description": "Functions to load data from the MGS Sports Day spreadsheet",
   "main": "dist/index.js",
   "scripts": {
     "build": "tsc",
-<<<<<<< HEAD
-    "test": "yarn run build && node test.js",
+    "run": "yarn run build && node dist/test.js",
     "prepublish": "tsc"
-=======
-    "run": "yarn run build && node dist/test.js"
->>>>>>> e9e5493e
   },
   "repository": {
     "type": "git",
